#pragma once
#include <lvgl.h>
#include "../../config/ui_theme.h"
#include "../../bluetooth/manager.h"
#include "../../controllers/grind_controller.h"
#include "ui_helpers.h"

class GrindingScreen;  // Forward declaration

class SettingsScreen {
private:
    lv_obj_t* screen;
    lv_obj_t* menu;
    lv_obj_t* info_tab;
    lv_obj_t* bluetooth_tab;
    lv_obj_t* display_tab;
    lv_obj_t* tools_tab;
    lv_obj_t* reset_tab;
    
    // Info tab elements
    lv_obj_t* info_label;
    lv_obj_t* uptime_label;
    lv_obj_t* memory_label;
    lv_obj_t* instant_label;
    lv_obj_t* smooth_label;
    lv_obj_t* samples_label;
    lv_obj_t* raw_label;
    lv_obj_t* sessions_label;
    lv_obj_t* events_label;
    lv_obj_t* measurements_label;
    lv_obj_t* refresh_stats_button;
    
    // Settings tab elements
    lv_obj_t* ble_toggle;
    lv_obj_t* ble_startup_toggle;
    lv_obj_t* ble_status_label;
    lv_obj_t* ble_timer_label;
    lv_obj_t* logging_toggle;
    lv_obj_t* brightness_normal_slider;
    lv_obj_t* brightness_screensaver_slider;
    lv_obj_t* brightness_normal_label;
    lv_obj_t* brightness_screensaver_label;
    lv_obj_t* purge_button;
    lv_obj_t* reset_button;
    
    // Tools tab elements
    lv_obj_t* cal_button;
    lv_obj_t* motor_test_button;
    lv_obj_t* tare_button;
    
    // Common elements
    bool visible;
    
    BluetoothManager* bluetooth_manager;
    GrindController* grind_controller;
    GrindingScreen* grinding_screen;
    class HardwareManager* hardware_manager; // Forward declaration to access preferences

public:
    void create(BluetoothManager* bluetooth, GrindController* grind_ctrl, GrindingScreen* grind_screen, class HardwareManager* hw_mgr);
    void show();
    void hide();
    void update_info(const WeightSensor* weight_sensor, unsigned long uptime_ms, size_t free_heap);
    void update_ble_status();
    void refresh_statistics();
<<<<<<< HEAD
    void show_taring_overlay();
    void hide_taring_overlay();
=======
>>>>>>> 66d57b4c
    void update_brightness_labels(int normal_percent = -1, int screensaver_percent = -1); // Use negative value to leave unchanged
    void update_brightness_sliders();
    void update_bluetooth_startup_toggle();
    void update_logging_toggle();
    
    bool is_visible() const { return visible; }
    lv_obj_t* get_screen() const { return screen; }
    lv_obj_t* get_tabview() const { return menu; }
    lv_obj_t* get_cal_button() const { return cal_button; }
    lv_obj_t* get_purge_button() const { return purge_button; }
    lv_obj_t* get_reset_button() const { return reset_button; }
    lv_obj_t* get_motor_test_button() const { return motor_test_button; }
    lv_obj_t* get_tare_button() const { return tare_button; }
    lv_obj_t* get_ble_toggle() const { return ble_toggle; }
    lv_obj_t* get_ble_startup_toggle() const { return ble_startup_toggle; }
    lv_obj_t* get_logging_toggle() const { return logging_toggle; }
    lv_obj_t* get_refresh_stats_button() const { return refresh_stats_button; }
    lv_obj_t* get_brightness_normal_slider() const { return brightness_normal_slider; }
    lv_obj_t* get_brightness_screensaver_slider() const { return brightness_screensaver_slider; }
    
private:
    void create_info_page(lv_obj_t* parent);
    void create_bluetooth_page(lv_obj_t* parent);
    void create_display_page(lv_obj_t* parent);
    void create_tools_page(lv_obj_t* parent);
    void create_data_page(lv_obj_t* parent);
    lv_obj_t* create_separator(lv_obj_t* parent, const char* text = nullptr);
    lv_obj_t* create_menu_item(lv_obj_t* parent, const char* text);
    lv_obj_t *create_toggle_row(lv_obj_t *parent, const char *text,lv_obj_t **out_toggle);
    lv_obj_t *create_slider_row(lv_obj_t *parent, const char *text,
                                lv_obj_t **label, lv_obj_t **slider,
                                lv_color_t slider_color = lv_color_hex(THEME_COLOR_ACCENT),
                                uint32_t min = 0, uint32_t max = 100);
    lv_obj_t *create_static_data_label(lv_obj_t *parent, const char *name,
                                       const char *value);
    lv_obj_t *create_data_label(lv_obj_t *parent, const char *name,
                                lv_obj_t **variable);
};<|MERGE_RESOLUTION|>--- conflicted
+++ resolved
@@ -63,11 +63,6 @@
     void update_info(const WeightSensor* weight_sensor, unsigned long uptime_ms, size_t free_heap);
     void update_ble_status();
     void refresh_statistics();
-<<<<<<< HEAD
-    void show_taring_overlay();
-    void hide_taring_overlay();
-=======
->>>>>>> 66d57b4c
     void update_brightness_labels(int normal_percent = -1, int screensaver_percent = -1); // Use negative value to leave unchanged
     void update_brightness_sliders();
     void update_bluetooth_startup_toggle();
